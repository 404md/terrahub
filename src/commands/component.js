--- conflicted
+++ resolved
@@ -17,11 +17,7 @@
       .setName('component')
       .setDescription('create new or include existing terraform configuration into current terrahub project')
       .addOption('name', 'n', 'Uniquely identifiable cloud resource name', String)
-<<<<<<< HEAD
-      .addOption('template', 't', 'Template name (e.g. aws_s3_bucket, aws_lambda_function)', String, '')
-=======
       .addOption('template', 't', 'Template name (e.g. aws_lambda_function, google_cloudfunctions_function)', String, '')
->>>>>>> 7add30f9
       .addOption('directory', 'd', 'Path to the component (default: cwd)', String, process.cwd())
       .addOption('parent', 'p', 'Parent component path', String, '')
       .addOption('force', 'f', 'Replace directory. Works only with template option', Boolean, false)
@@ -59,17 +55,10 @@
     }
 
     let outFile = path.join(directory, config.fileName);
-<<<<<<< HEAD
     let componentData = { component: { name: this._name } };
 
     if (this._parent) {
       componentData.component['parent'] = this._parent;
-=======
-    let component = { name: this._name };
-
-    if (this._parent) {
-      component['parent'] = this._parent;
->>>>>>> 7add30f9
     }
 
     if (fse.pathExistsSync(outFile)) {
