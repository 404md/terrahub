'use strict';

const path = require('path');
const logger = require('./logger');
const Terraform = require('../helpers/terraform');
const { config, fetch } = require('../parameters');
const { promiseSeries, toMd5, spawner } = require('../helpers/util');

class Terrahub {
  /**
   * @param {Object} cfg
   */
  constructor(cfg) {
    this._runId = process.env.THUB_RUN_ID;
    this._action = '';
    this._config = cfg;
    this._project = cfg.project;
    this._terraform = new Terraform(cfg);
    this._timestamp = Math.floor(Date.now() / 1000).toString();
    this._componentHash = toMd5(this._config.root);
  }

  /**
   * @param {Object} data
   * @param {Error|String} err
   * @return {Promise}
   * @private
   */
  _on(data, err = null) {
    let error = null;
    let payload = {
      action: this._action,
      status: data.status,
      projectId: this._project.id,
      componentHash: this._componentHash,
      componentName: this._config.name,
      terraformRunId: this._runId
    };

    if (err) {
<<<<<<< HEAD
      error = new Error(err.message || err || 'Unknown message');
      payload.error = error.message;
=======
      error = new Error(err.message || err);
      payload.error = error.message.trim();
>>>>>>> 7360d325
    }

    if (payload.action === 'plan' && data.status === Terrahub.REALTIME.SUCCESS) {
      payload.metadata = data.metadata;
    }

    let actionPromise = !config.token
      ? Promise.resolve()
      : fetch.post('thub/realtime/create', { body: JSON.stringify(payload) });

    return actionPromise.then(() => {
      return payload.hasOwnProperty('error') ? Promise.reject(error) : Promise.resolve(data);
    });
  }

  /**
   * Compose terrahub task
   * @param {String} action
   * @param {Object} options
   * @return {Promise}
   */
  getTask(action, options) {
    this._action = action;

    return Promise.resolve().then(() => {
      if (!['init', 'workspaceSelect', 'plan', 'apply', 'destroy'].includes(this._action)) {
        return this._terraform[action]().catch(err => console.log(err));
      }

      if (options.skip) {
        return this._on({ status: Terrahub.REALTIME.SKIP })
          .then(res => {
            logger.warn(`Action '${this._action}' for '${this._config.name}' was skipped due to 'No changes. 
              Infrastructure is up-to-date.'`);
            return res;
          });
      } else {
        return this._getTask();
      }
    }).then(data => {
      data.action = this._action;
      data.component = this._config.name;

      return data;
    });
  }

  /**
   * Check if custom hook is provided
   * @param {String} hook
   * @param {Object} res
   * @return {Promise}
   * @private
   */
  _hook(hook, res = {}) {
    if (['abort', 'skip'].includes(res.status)) {
      return Promise.resolve(res);
    }

    let hookPath;
    try {
      hookPath = this._config.hook[this._action][hook];
    } catch (error) {
      return Promise.resolve(res);
    }

    if (!hookPath) {
      return Promise.resolve(res);
    }

    if (this._config && this._config.hook.env) {
      Object.assign(process.env, this._config.hook.env.variables);
    }

    const commandsList = hookPath instanceof Array ? hookPath : [hookPath];

    return promiseSeries(commandsList.map(it => {
      const args = it.split(' ');
      const extension = path.extname(args[0]);

      // If the first arg is a script file get its absolute path
      if (extension) {
        args[0] = path.resolve(this._project.root, this._config.root, args[0]);
      }

      logger.warn(`[${this._config.name}] Executing hook '${it}' ${hook} ${this._action} action.`);
      let command;
      switch (extension) {
        case '.js':
          return () => {
            const promise = require(args[0])(this._config, res.buffer);

            return (promise instanceof Promise ? promise : Promise.resolve()).then(() => Promise.resolve(res));
          };

        case '.sh':
          command = 'bash';
          break;

        default:
          command = args.shift();
          break;
      }

      return () => this._spawn(command, args, { env: process.env }).then(() => Promise.resolve(res));
    }));
  }

  /**
   * @param {String} binary
   * @param {String[]} args
   * @param {Object} options
   * @return {Promise}
   * @private
   */
  _spawn(binary, args, options = {}) {
    return spawner(binary, args, Object.assign({
      cwd: path.join(this._config.project.root, this._config.root),
      shell: true
    }, options),
    err => logger.error(`[${this._config.name}] ${err.toString()}`),
    data => logger.raw(`[${this._config.name}] ${data.toString()}`)
    );
  }

  /**
   * @return {Promise}
   * @private
   */
  _checkProject() {
    if (!config.token) {
      return Promise.resolve();
    }

    const payload = {
      name: this._project.name,
      hash: this._project.code
    };

    return fetch.post('thub/project/create', { body: JSON.stringify(payload) }).then(json => {
      this._project.id = json.data.id;

      return Promise.resolve();
    });
  }

  /**
   * Get set of actions
   * @return {Promise}
   * @private
   */
  _getTask() {
    return this._checkProject()
      .then(() => this._on({ status: Terrahub.REALTIME.START }))
      .then(() => this._hook('before'))
      .then(() => this._terraform[this._action]())
      .then(data => this._upload(data))
      .then(res => this._hook('after', res))
      .then(data => this._on(data, null))
      .catch(err => this._on({ status: Terrahub.REALTIME.ERROR }, err))
      .catch(err => {
        if (['EAI_AGAIN', 'NetworkingError'].includes(err.code)) {
          err = new Error('Internet connection issue');
        }

        throw err;
      });
  }

  /**
   * @param {Object} data
   * @return {Promise}
   * @private
   */
  _upload(data) {
    if (!config.token || !data || !data.buffer || !['plan', 'apply', 'destroy'].includes(this._action)) {
      return Promise.resolve(data);
    }

    const key = this._getKey();
    const url = `${Terrahub.METADATA_DOMAIN}/${key}`;

    return this._putObject(url, data.buffer)
      .then(() => this._callParseLambda(key))
      .then(() => Promise.resolve(data));
  }

  /**
   * Get destination key
   * @return {String}
   * @private
   */
  _getKey() {
    const dir = config.api.replace('api', 'public');
    const keyName = `${this._componentHash}-terraform-${this._action}.txt`;

    return `${dir}/${this._timestamp}/${keyName}`;
  }

  /**
   * @param {String} key
   * @return {Promise}
   * @private
   */
  _callParseLambda(key) {
    const url = `thub/resource/parse-${this._action}`;

    const options = {
      body: JSON.stringify({
        key: key,
        projectId: this._project.id,
        thubRunId: this._runId
      })
    };

    const promise = fetch.post(url, options).catch(error => {
      error.message = `[${this._config.name}] Failed to trigger parse function`;
      logger.error(error);

      return Promise.resolve();
    });

    return process.env.DEBUG ? promise : Promise.resolve();
  }

  /**
   * Put object via bucket url
   * @param {String} url
   * @param {Buffer} body
   * @return {Promise}
   * @private
   */
  _putObject(url, body) {
    const options = {
      method: 'PUT',
      body: body,
      headers: { 'Content-Type': 'text/plain', 'x-amz-acl': 'bucket-owner-full-control' }
    };

    return fetch.request(url, options);
  }

  /**
   * Metadata bucket associated domain
   * @return {String}
   * @constructor
   */
  static get METADATA_DOMAIN() {
    return 'https://data-lake-terrahub-us-east-1.s3.amazonaws.com';
  }

  /**
   * @return {{START: number, SUCCESS: number, ERROR: number, SKIP: number, ABORT: number, TIMEOUT: number}}
   */
  static get REALTIME() {
    return {
      START: 0,
      SUCCESS: 1,
      ERROR: 2,
      SKIP: 3,
      ABORT: 4,
      TIMEOUT: 5
    };
  }
}

module.exports = Terrahub;<|MERGE_RESOLUTION|>--- conflicted
+++ resolved
@@ -38,13 +38,8 @@
     };
 
     if (err) {
-<<<<<<< HEAD
       error = new Error(err.message || err || 'Unknown message');
-      payload.error = error.message;
-=======
-      error = new Error(err.message || err);
       payload.error = error.message.trim();
->>>>>>> 7360d325
     }
 
     if (payload.action === 'plan' && data.status === Terrahub.REALTIME.SUCCESS) {
