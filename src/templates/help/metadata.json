--- conflicted
+++ resolved
@@ -2,11 +2,7 @@
   "name": "terrahub",
   "version": "0.0.16",
   "description": "TerraHub is a terraform centric devops tool that simplifies provisioning and management of large amount of cloud resources and cloud services across multiple cloud accounts. For example: Serverless on Amazon AWS, or Kubernetes on Google Cloud, or VMs on Microsoft Azure.",
-<<<<<<< HEAD
-  "buildDate": "2018-07-26T14:25:40.347Z",
-=======
   "buildDate": "2018-07-26T15:28:51.198Z",
->>>>>>> 4e09b649
   "commands": [
     {
       "name": "apply",
