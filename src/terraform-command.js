--- conflicted
+++ resolved
@@ -116,20 +116,21 @@
     const config = this.getExtendedConfig();
     const include = this.getIncludes();
     const exclude = this.getExcludes();
-<<<<<<< HEAD
+    const includeRegex = this.getIncludesRegex();
+    const excludeRegex = this.getExcludesRegex();
     const gitDiff = this.getGitDiff();
 
     if (gitDiff.length > 0) {
       Object.keys(config).forEach(hash => {
         if (!gitDiff.includes(config[hash].name)) {
-=======
-    const includeRegex = this.getIncludesRegex();
-    const excludeRegex = this.getExcludesRegex();
+          delete config[hash];
+        }
+      });
+    }
 
     if (includeRegex.length > 0) {
       Object.keys(config).forEach(hash => {
         if (!includeRegex.some(regex => regex.test(config[hash].name))) {
->>>>>>> cda35400
           delete config[hash];
         }
       });
@@ -181,96 +182,95 @@
   }
 
   /**
-<<<<<<< HEAD
-   * Get Project CI mapping
-   * @return {Object}
-   */
-  getProjectCi() {
-    return this._configLoader.getProjectCi();
-  }
-
-  /**
-   * @return {String[]}
-   */
-  getGitDiff() {
-    const commits = this.getOption('git-diff');
-
-    if (!commits.length) {
-      return [];
-    }
-
-    if (commits.length > 2) {
-      throw new Error('Invalid \'--git-diff\' option format! More than two arguments specified!');
-    }
-
-    const stdout = execSync(`git diff ${commits.join(' ')} --name-only`, { cwd: this.getAppPath() });
-    const diffList = stdout.toString().split('\n').slice(0, -1).map(it => join(this.getAppPath(), it));
-
-    if (!diffList.length) {
-      return [];
-    }
-
-    const config = super.getConfig();
-    const projectCiMapping = this.getProjectCi() ? this.getProjectCi().mapping : [];
-
-    const isAll = (projectCiMapping || []).some(dep => {
-      const stat = lstatSync(dep);
-
-      if (stat.isFile()) {
-        return diffList.some(diff => dep === diff);
-      }
-
-      if (stat.isDirectory()) {
-        return diffList.some(diff => diff.includes(dep));
-      }
-
-      return false;
-    });
-
-    if (isAll) {
-      return Object.keys(config).map(key => config[key].name);
-    }
-
-    const runList = [];
-
-    Object.keys(config).forEach(hash => {
-      const cfg = config[hash];
-
-      if ('ci' in cfg && 'mapping' in cfg['ci'] &&
-        cfg.ci.mapping.some(dep => {
-          const stat = lstatSync(dep);
-
-          if (stat.isFile()) {
-            return diffList.some(diff => dep === diff);
-          }
-
-          if (stat.isDirectory()) {
-            return diffList.some(diff => diff.includes(dep));
-          }
-
-          return false;
-        })) {
-        runList.push(cfg.name);
-      }
-    });
-
-    return runList;
-  }
-
-=======
    * @returns {RegExp[]}
    */
   getIncludesRegex() {
     return this.getOption('include-regex').map(it => new RegExp(it));
-  }  
-  
+  }
+
   /**
   * @returns {RegExp[]}
   */
   getExcludesRegex() {
     return this.getOption('exclude-regex').map(it => new RegExp(it));
   }
->>>>>>> cda35400
+
+  /**
+   * Get Project CI mapping
+   * @return {Object}
+   */
+  getProjectCi() {
+    return this._configLoader.getProjectCi();
+  }
+
+  /**
+   * @return {String[]}
+   */
+  getGitDiff() {
+    const commits = this.getOption('git-diff');
+
+    if (!commits.length) {
+      return [];
+    }
+
+    if (commits.length > 2) {
+      throw new Error('Invalid \'--git-diff\' option format! More than two arguments specified!');
+    }
+
+    const stdout = execSync(`git diff ${commits.join(' ')} --name-only`, { cwd: this.getAppPath() });
+    const diffList = stdout.toString().split('\n').slice(0, -1).map(it => join(this.getAppPath(), it));
+
+    if (!diffList.length) {
+      return [];
+    }
+
+    const config = super.getConfig();
+    const projectCiMapping = this.getProjectCi() ? this.getProjectCi().mapping : [];
+
+    const isAll = (projectCiMapping || []).some(dep => {
+      const stat = lstatSync(dep);
+
+      if (stat.isFile()) {
+        return diffList.some(diff => dep === diff);
+      }
+
+      if (stat.isDirectory()) {
+        return diffList.some(diff => diff.includes(dep));
+      }
+
+      return false;
+    });
+
+    if (isAll) {
+      return Object.keys(config).map(key => config[key].name);
+    }
+
+    const runList = [];
+
+    Object.keys(config).forEach(hash => {
+      const cfg = config[hash];
+
+      if ('ci' in cfg && 'mapping' in cfg['ci'] &&
+        cfg.ci.mapping.some(dep => {
+          const stat = lstatSync(dep);
+
+          if (stat.isFile()) {
+            return diffList.some(diff => dep === diff);
+          }
+
+          if (stat.isDirectory()) {
+            return diffList.some(diff => diff.includes(dep));
+          }
+
+          return false;
+        })) {
+        runList.push(cfg.name);
+      }
+    });
+
+    return runList;
+  }
+
   /**
    * @returns {Array}
    */
