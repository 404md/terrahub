--- conflicted
+++ resolved
@@ -48,11 +48,7 @@
 function deleteNodeModules() {
   logger.info('Deleting node_modules');
   return fs.remove('./node_modules').catch(error => {
-<<<<<<< HEAD
-    Logger.warn(`[Warning] cleaning up node_modules failed - ${error.message}`);
-=======
-    logger.warn(`[Warning] cleaning up node_modules failed - ${error}`);
->>>>>>> 3e055eff
+    logger.warn(`[Warning] cleaning up node_modules failed - ${error.message}`);
   });
 }
 
@@ -165,10 +161,6 @@
     process.exit(0);
   })
   .catch(error => {
-<<<<<<< HEAD
-    Logger.error(error);
-=======
-    logger.error(error.message);
->>>>>>> 3e055eff
+    logger.error(error);
     process.exit(1);
   });