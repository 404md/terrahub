# TerraHub

TerraHub is a terraform centric devops tool that simplifies provisioning
and management of large amount of cloud resources and cloud services
across multiple cloud accounts. For example: Serverless on Amazon AWS,
or Kubernetes on Google Cloud, or VMs on Microsoft Azure.

## Commands

```
apply ............. run `terraform apply` across multiple terraform scripts
build ............. build software from predefined build.yml config files
component ......... include existing terraform folder into current project
create ............ create terraform code from predefined templates
deploy ............ deploy software from predefined deploy.yml config files
destroy ........... run `terraform destroy` across multiple terraform scripts
graph ............. show the graph of dependencies between terrahub components
init .............. run `terraform init` across multiple terraform scripts
list .............. list projects > cloud accounts > regions > services > resources
plan .............. run `terraform plan` across multiple terraform scripts
project ........... create or update project that manages multiple terraform scripts
run ............... run automated workflow terraform init > workspace > plan > apply
refresh ........... run `terraform refresh` across multiple terraform scripts
show .............. run `terraform show` across multiple terraform scripts
workspace ......... run `terraform workspace select|delete` across multiple terraform scripts
```

## Structure

You can use whatever structure you want, but we recommend you follow this one: 

```text
your-project
├─ .terrahub
│  ├─ s3
│  │  ├── .terrahub.yml
│  │  ├── README.md
│  │  ├── default.tfvars
│  │  ├── main.tf
│  │  ├── output.tf
│  │  ├── provider.tf
│  │  └── variables.tf
│  ├─ cloudfront
│  │  ├── .terrahub.yml
│  │  ├── README.md
│  │  ├── default.tfvars
│  │  ├── main.tf
│  │  ├── output.tf
│  │  ├── provider.tf
│  │  └── variables.tf
├─ .terrahub.yml
├─ src
└─ ...
```

> One exception: **No terraform scripts in root of your project!**

## Hooks

In order to provide you the best experience we have implemented hooks functionality for following actions: 

* `terraform init`
* `terraform workspace`
* `terraform plan`
* `terraform apply`
* `terraform destroy`

All the hooks should return a Promise and look like: 

* before hook:

```javascript
/**
 * @param {Object} moduleConfig
 * @returns {Promise}
 */
function hook(moduleConfig) {
  return Promise.resolve();
}

module.exports = hook;
```

* after hook:

```javascript
/**
 * @param {Object} moduleConfig
 * @param {Buffer} cmdResult
 * @returns {Promise}
 */
function hook(moduleConfig, cmdResult) {
  return Promise.resolve();
}

module.exports = hook;
```

Configuration example for plan (`.terrahub.json`):

```text
"hooks": {
    "plan": {
        "before": "./hooks/plan/before.js",
        "after": "./hooks/plan/after.js"
    }
}
```

## @todo

<<<<<<< HEAD
TBU...
=======
- Implement unique `RunId` per terrahub [action]
- Implement `terrahub list` (paid version, blocked by API endpoint development)
  - Loop across all regions
  - Use new tree view
  - Consolidate paid & free versions
>>>>>>> b3650436
<|MERGE_RESOLUTION|>--- conflicted
+++ resolved
@@ -1,9 +1,8 @@
 # TerraHub
 
-TerraHub is a terraform centric devops tool that simplifies provisioning
-and management of large amount of cloud resources and cloud services
-across multiple cloud accounts. For example: Serverless on Amazon AWS,
-or Kubernetes on Google Cloud, or VMs on Microsoft Azure.
+TerraHub is a terraform centric devops tool that simplifies provisioning and management of large amount of cloud 
+resources and cloud services across multiple cloud accounts. For example: Serverless on Amazon AWS, or Kubernetes 
+on Google Cloud, or VMs on Microsoft Azure.
 
 ## Commands
 
@@ -109,12 +108,6 @@
 
 ## @todo
 
-<<<<<<< HEAD
-TBU...
-=======
-- Implement unique `RunId` per terrahub [action]
-- Implement `terrahub list` (paid version, blocked by API endpoint development)
-  - Loop across all regions
-  - Use new tree view
-  - Consolidate paid & free versions
->>>>>>> b3650436
+- Get rid of `request` npm module 
+- Implement `--exclude` option for terraform commands
+- Rewrite & move publish.sh to `bin/publish.js`