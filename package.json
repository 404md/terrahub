--- conflicted
+++ resolved
@@ -1,10 +1,6 @@
 {
   "name": "terrahub",
-<<<<<<< HEAD
-  "version": "0.0.33",
-=======
   "version": "0.0.34",
->>>>>>> c0867be7
   "description": "TerraHub is a terraform centric devops tool that simplifies provisioning and management at scale of cloud resources and cloud services across multiple cloud accounts. For example: Serverless on Amazon AWS, or Kubernetes on Google Cloud, or VMs on Microsoft Azure.",
   "preferGlobal": true,
   "bin": {
